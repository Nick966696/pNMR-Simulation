from FreeInductionDecay.units import *
from FreeInductionDecay.simulation.E989 import StorageRingMagnet, FixedProbe
from FreeInductionDecay.simulation.FID_sim import FID_simulation
from FreeInductionDecay.simulation.noise import FreqNoise, WhiteNoise
from FreeInductionDecay.analysis.phase_fit import PhaseFitFID, PhaseFitEcho
from FreeInductionDecay.analysis.hilbert_transform import HilbertTransform

import numpy as np
import matplotlib.pyplot as plt
import pickle

def run_spin_echo_simulation(lin_grad=0*ppm/cm, quad_grad=0*ppm/cm**2, N_cells=1000, N_ensamble=100, noise_scale=0.2*pc, seed=1, plotting=True, base_dir="./plots/Bloch_Echo", save_waveforms=True, **kwargs):
    # setup simulation
    b_field = StorageRingMagnet( )
    B0 = b_field.An[2]
    b_field.An[8] = lin_grad*B0
    b_field.An[15] = quad_grad*B0
    sim = FID_simulation(FixedProbe(), b_field, N_cells=N_cells, seed=seed)
    kwargs["probe"] = sim.probe
    grad_str = "%d_ppm_cm_%d_ppm_cm2"%(lin_grad/ppm*cm, quad_grad/ppm*cm**2)

    # simulation
    flux_raw, time = sim.spin_echo(pretrigger=True, time_pi=None, useBloch=True, pi_2_pulse_length=7.7*us) # None

    noise = WhiteNoise(scale=np.max(np.abs(flux_raw))*noise_scale)
    flux_noise = noise(time)
    flux = flux_raw + flux_noise

    # phase extraction
    hilb = HilbertTransform(time, flux)
    _, env = hilb.EnvelopeFunction()
    _, phase = hilb.PhaseFunction()

    if plotting:
        # frequency histogram
        freq, w = sim.frequency_spectrum()
        hi, edg = np.histogram(freq/kHz, bins=np.linspace((sim.mean_frequency()-3*sim.std_frequency())/kHz,(sim.mean_frequency()+3*sim.std_frequency())/kHz,31), weights=w)
        plt.figure()
        plt.step(edg, np.concatenate([hi, [0]]), where="post", label="cells in probe")
        plt.ylim(ymin=0)
        plt.axvline(sim.mean_frequency()/kHz, ls="--", color="k", label="Mean=%.2f kHz"%(sim.mean_frequency()/kHz))
        plt.axvline(sim.central_frequency()/kHz, ls=":", color="k", label="Central=%.2f kHz"%(sim.central_frequency()/kHz))
        plt.legend()
        plt.xlabel("frequency / kHz")
        plt.ylabel("# cells")
        plt.savefig("%s/g_spectrum_%s.png"%(base_dir, grad_str), dpi=200)

    if plotting:
        # FID signal
        plt.figure()
        plt.plot(time/ms, flux/uV, color="blue")
        plt.plot(time/ms, env/uV, color="k", ls="--")
        plt.xlim(0, 12)
        plt.ylim(-20, 20)
        plt.text(0.5, 2, "$\pi$/2 pulse", rotation=90, horizontalalignment='left', verticalalignment='bottom')
        plt.text(4.1, 2, "$\pi$ pulse", rotation=90, horizontalalignment='left', verticalalignment='bottom')
        plt.text(7.9, 2, "Spin Echo", rotation=90, horizontalalignment='left', verticalalignment='bottom')
        plt.axvline(sim.probe.time_pretrigger/ms, ls="--", color="k")
        plt.axvline(sim.probe.readout_length/ms, ls="--", color="k")
        plt.axvline((2*sim.probe.readout_length-sim.probe.time_pretrigger)/ms, ls="--", color="k")
        plt.xlabel("time in ms")
        plt.ylabel("Amplitude in a.u.")
        plt.savefig("%s/FID_Echo_with_envelope_%s.png"%(base_dir, grad_str), dpi=200)

    if plotting:
        thres = 3*uV
        t_start = time[:-1][np.logical_and(env[1:] >= thres, env[:-1]<thres)]
        t_end = time[:-1][np.logical_and(env[1:] < thres, env[:-1]>=thres)]
        # phase plot
        plt.figure()
        plt.plot(time/ms, phase, color="b")
        plt.xlim(0, 12)
        plt.text(0.5, 2, "$\pi$/2 pulse", rotation=90, horizontalalignment='left', verticalalignment='bottom')
        plt.text(4.1, 2, "$\pi$ pulse", rotation=90, horizontalalignment='left', verticalalignment='bottom')
        plt.text(7.9, 2, "Spin Echo", rotation=90, horizontalalignment='left', verticalalignment='bottom')
        for s, e in zip(t_start, t_end):
            plt.axvspan(s/ms, e/ms, color="gray", alpha=0.2)
        plt.axvline(sim.probe.time_pretrigger/ms, ls="--", color="k")
        plt.axvline(sim.probe.readout_length/ms, ls="--", color="k")
        plt.axvline((2*sim.probe.readout_length-sim.probe.time_pretrigger)/ms, ls="--", color="k")
        plt.xlabel("time in ms")
        plt.ylabel("phase in rad")
        plt.savefig("%s/Phase_function_%s.png"%(base_dir, grad_str), dpi=200)

    fit_fid = PhaseFitFID(**{"frac": np.exp(-1), "tol": 1e-5, "smoothing": True, "probe": sim.probe, "edge_ignore": 60*us})
    fit_echo = PhaseFitEcho(**{"frac": np.exp(-1), "tol": 1e-5, "smoothing": True, "probe": sim.probe})

    true_f = sim.mean_frequency()/kHz
    # extraction plot

    print(fit_fid.fit(time, flux)/kHz)
    print(fit_echo.fit(time, flux)/kHz)
    print(true_f)
    plt.figure()
    fit_fid.plot()
    plt.savefig("%s/FID_frequency_extraction_%s.png"%(base_dir, grad_str), dpi=200, bbox_inches="tight")

    plt.figure()
    fit_echo.plot()
    plt.savefig("%s/Echo_frequency_extraction_%s.png"%(base_dir, grad_str), dpi=200, bbox_inches="tight")

    ensemble_FID = []
    ensemble_Echo = []
    ensamble_waveform = []
    for i in range(N_ensamble):
        N = noise(time)
        if save_waveforms:
            ensamble_waveform.append(flux_raw+N)
        ensemble_FID.append(fit_fid.fit(time, flux_raw+N)/kHz)
        ensemble_Echo.append(fit_echo.fit(time, flux_raw+N)/kHz)
    if save_waveforms:
        print("%s/waveforms_%s.npy"%(base_dir, grad_str))
        np.save("%s/waveforms_%s.npy"%(base_dir, grad_str), np.array(ensamble_waveform)/uV)

    bias_FID = np.mean(ensemble_FID)-true_f
    unce_FID = np.std(ensemble_FID)
    bias_Echo = np.mean(ensemble_Echo)-true_f
    unce_Echo = np.std(ensemble_Echo)
    print(bias_FID, unce_FID)
    print(bias_Echo, unce_Echo)
    print(unce_FID/unce_Echo)

    t_range_echo = fit_echo.t_range
    t_range_fid = fit_fid.t_range

    # save data
    res={"FID": {"t_range": (t_range_fid[0]/ms, t_range_fid[1]/ms),
                 "t_range_unit": "ms",
                 "bias": bias_FID,
                 "bias_unit": "kHz",
                 "uncertenty": unce_FID,
                 "uncertenty_unit": "kHz"},
         "Echo": {"t_range": (t_range_echo[0]/ms, t_range_echo[1]/ms),
                  "t_range_unit": "ms",
                  "bias": bias_Echo,
                  "bias_unit": "kHz",
                  "uncertenty": unce_Echo,
                  "uncertenty_unit": "kHz"}, }
    with open("%s/Freq_extraction_%s.pickle"%(base_dir, grad_str), "wb") as open_file:
        pickle.dump(res, open_file)

if __name__=="__main__":
    for lin_grad in np.arange(0, 40+2, 2)*ppm/cm:
        try:
            run_spin_echo_simulation(lin_grad=lin_grad,
                                     quad_grad=0*ppm/cm**2,
                                     N_cells=1000,
                                     N_ensamble=100,
                                     noise_scale=0.2*pc,
                                     seed=1,
                                     frac=np.exp(-1),
                                     tol=1e-5,
<<<<<<< HEAD
=======
                                     base_dir="./plots/",
>>>>>>> 0172d64a
                                     smoothing=True,
                                     edge_ignore=60*us)
        except:
            continue<|MERGE_RESOLUTION|>--- conflicted
+++ resolved
@@ -150,10 +150,7 @@
                                      seed=1,
                                      frac=np.exp(-1),
                                      tol=1e-5,
-<<<<<<< HEAD
-=======
                                      base_dir="./plots/",
->>>>>>> 0172d64a
                                      smoothing=True,
                                      edge_ignore=60*us)
         except:
